--- conflicted
+++ resolved
@@ -12,21 +12,6 @@
   hamaker_constant: 6.9e-21           # ref: Meesters 2016
   particle_density: 2.5e3
 water:
-  resuspension_alpha: 5e-4
-  resuspension_beta: 5e-8
-  resuspension_alpha_estuary: 0.01
-  resuspension_beta_estuary: 0.001
-earthworm_densities:
-  heathland: 20
-  grassland: 250
-  urban_parks: 250
-  urban_gardens: 150
-  urban_capped: 0
-  deciduous: 400
-  coniferous: 150
-  arable: 30
-<<<<<<< HEAD
-water:
   resuspension_alpha: 0.0005
   resuspension_alpha_estuary: 0.01
   resuspension_beta: 5e-8
@@ -40,6 +25,13 @@
   estuary_mean_depth_expB: 1.46e-5
   estuary_width_expA: 12548
   estuary_width_expB: 5.25e-5
-=======
-  vertical_distribution: [50, 35, 15]
->>>>>>> 6d22b291
+earthworm_densities:
+  heathland: 20
+  grassland: 250
+  urban_parks: 250
+  urban_gardens: 150
+  urban_capped: 0
+  deciduous: 400
+  coniferous: 150
+  arable: 30
+  vertical_distribution: [50, 35, 15]