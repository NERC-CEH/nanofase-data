--- conflicted
+++ resolved
@@ -36,11 +36,7 @@
   compartment: ['soil', 'soil', 'water']
   stored_fraction: [0, 0.1, 0.08]
   k_growth: [0.1, 1e-10, 0.25]
-<<<<<<< HEAD
   k_death: [0, 0, 0]
-=======
-  k_death: [1e-10, 6.8e-4, 0.2]
->>>>>>> 6d22b291
   k_uptake_np: [0.148, 0.015, 0]
   k_elim_np: [0.105, 0.062, 0]
   k_uptake_transformed: [0.612, 0.016, 1.38]
@@ -48,7 +44,6 @@
   k_uptake_dissolved: [1.727, 0.1241, 1.79]
   k_elim_dissolved: [4.974, 0.228, 1.94]
   initial_C_org: [0, 0, 0]
-<<<<<<< HEAD
   uptake_from_form: ['free_and_attached', 'free_and_attached', 'free']
   harvest_in_month: [9, 0, 0]
 water:
@@ -64,8 +59,4 @@
   estuary_mean_depth_expA: 19.4
   estuary_mean_depth_expB: 1.46e-5
   estuary_width_expA: 12548
-  estuary_width_expB: 5.25e-5
-=======
-  uptake_from_form: ['free_and_attached', 'free_and_attached', 'free_and_attached']
-  harvest_in_month: [9, 0, 0]
->>>>>>> 6d22b291
+  estuary_width_expB: 5.25e-5