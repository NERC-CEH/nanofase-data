--- conflicted
+++ resolved
@@ -10,45 +10,7 @@
 # Spatial, non-temporal data
 for var in compiler.vars_spatial:
     print('\t...{0}'.format(var))
-<<<<<<< HEAD
-    nc_var = util.setup_netcdf_var(var, vars[var], nc)
-    # Is the data supplied in raster or csv form?
-    if config[var]['type'] == 'raster':
-        # Open the raster and clip to extent of grid (defined by flowdir raster).
-        # filled=False in Rasterio's mask ensures a masked array is returned
-        with rasterio.open(config[var]['path'], 'r') as rs:
-            out_img, out_transform = mask(rs, [grid_bbox], crop=True, filled=False)
-            row, col = rs.index(590000, 170000)
-        values = np.ma.masked_where(grid_mask, out_img[0])
-        # Should the array be clipped?
-        if 'clip' in vars[var]:
-            try:
-                min = float(vars[var]['clip'][0])
-            except ValueError:
-                min = None
-            try:
-                max = float(vars[var]['clip'][1])
-            except ValueError:
-                max = None
-            np.clip(values, min, max, out=values)
-        # Check if we're converting units
-        from_units = ureg(vars[var]['units'] if 'units' in vars[var] else vars[var]['to_units'])
-        to_units = ureg(vars[var]['to_units'])
-        if from_units != to_units:
-            print('\t\t...converting {0.units:~P} to {1.units:~P}'.format(from_units, to_units))
-        # Do the conversion
-        values = from_units * values
-        values.ito(to_units)
-        # Fill the NetCDF variable with the clipped raster (without the units)
-        nc_var[:] = values.magnitude
-    elif config[var]['type'] == 'csv':
-        # TODO
-        pass
-    else: 
-        print("Unrecognised file type {0} for variable {1}. Type should be rs, csv or nc.".format(config[var]['type'], var))
-=======
     compiler.parse_spatial_var(var)
->>>>>>> 345b65d6
 
 # Spatial, temporal data
 for var in compiler.vars_spatiotemporal:
